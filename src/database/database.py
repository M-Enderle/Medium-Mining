<<<<<<< HEAD
from sqlalchemy import (REAL, Boolean, Column, DateTime, ForeignKey, Integer,
                        String, Text)
from sqlalchemy.ext.asyncio import AsyncSession, create_async_engine
from sqlalchemy.orm import declarative_base, relationship, sessionmaker

DATABASE_URL = "sqlite+aiosqlite:///medium_mining.db"  # Corrected database URL
=======
from sqlalchemy import create_engine, Column, Integer, String, Text, Float, ForeignKey
from sqlalchemy.ext.declarative import declarative_base
from sqlalchemy.orm import sessionmaker, relationship
>>>>>>> 0865f632

DB_PATH = 'duckdb:///medium_articles.duckdb'  # Persistent storage
Base = declarative_base()
async_engine = create_async_engine(DATABASE_URL, echo=False)
AsyncSessionLocal = sessionmaker(
    autocommit=False, autoflush=False, bind=async_engine, class_=AsyncSession
)

<<<<<<< HEAD

class URL(Base):
    __tablename__ = "urls"
    id = Column(Integer, primary_key=True)
    url = Column(String(255), unique=True, nullable=False)
    last_modified = Column(String(50))
    change_freq = Column(String(50))
    priority = Column(REAL)
    last_crawled = Column(DateTime)
    crawl_status = Column(String(255))
    sitemap_id = Column(Integer, ForeignKey("sitemaps.id"))  # Added foreign key

    # Relationships
    medium_article = relationship("MediumArticle", back_populates="article_url")
    sitemap = relationship("Sitemap", back_populates="urls")

    def __repr__(self):
        return f"<URL(id={self.id}, url='{self.url}', last_modified='{self.last_modified}', change_freq='{self.change_freq}', priority={self.priority})>"

    def __str__(self):
        return self.__repr__()
=======
# Define ORM models
class Author(Base):
    __tablename__ = 'authors'
    id = Column(Integer, primary_key=True)
    name = Column(String(100), unique=True, nullable=False)
>>>>>>> 0865f632


class Sitemap(Base):
    __tablename__ = "sitemaps"
    id = Column(Integer, primary_key=True)
    sitemap_url = Column(String(255), unique=True, nullable=False)
    articles_count = Column(Integer)

<<<<<<< HEAD
    def __repr__(self):
        return f"<Sitemap(id={self.id}, sitemap_url='{self.sitemap_url}', articles_count={self.articles_count})>"

    def __str__(self):
        return self.__repr__()
=======
class URL(Base):
    __tablename__ = 'urls'
    id = Column(Integer, primary_key=True)
    url = Column(String(255), unique=True, nullable=False)
    last_modified = Column(String(50))
    change_freq = Column(String(50))
    priority = Column(Float)
    sitemap_id = Column(Integer, ForeignKey('sitemaps.id'))
>>>>>>> 0865f632


class MediumArticle(Base):
    __tablename__ = "medium_articles"
    id = Column(Integer, primary_key=True)
    url_id = Column(Integer, ForeignKey("urls.id"))

    title = Column(String(255), nullable=False)
<<<<<<< HEAD
    author_name = Column(String(100))
=======
    author_id = Column(Integer, ForeignKey('authors.id'))
    url_id = Column(Integer, ForeignKey('urls.id'))
>>>>>>> 0865f632
    date_published = Column(String(50))
    date_modified = Column(String(50))
    description = Column(Text)
    publisher = Column(String(100))
    is_free = Column(String(50))
    claps = Column(String(20))
    comments_count = Column(Integer)
    tags = Column(String(255))
    full_article_text = Column(Text)
<<<<<<< HEAD

    # Relationships
    article_url = relationship("URL", back_populates="medium_article")
    comments = relationship("Comment", order_by="Comment.id", back_populates="article")
=======
>>>>>>> 0865f632


class Comment(Base):
    __tablename__ = "comments"
    id = Column(Integer, primary_key=True)
    article_id = Column(Integer, ForeignKey("medium_articles.id"))
    username = Column(String(100))
    text = Column(Text)
<<<<<<< HEAD
    claps = Column(String(20))
    full_html_text = Column(Text)
    references_article = Column(Boolean)

    article = relationship("MediumArticle", back_populates="comments")


async def setup_database():
    """Create the database and tables."""
    async with async_engine.begin() as conn:
        await conn.run_sync(Base.metadata.create_all)


async def get_session():  # Changed to async
    async with AsyncSessionLocal() as session:  # Use async context manager
        yield session


if __name__ == "__main__":
    import asyncio

    asyncio.run(setup_database())
=======
    date_posted = Column(String(50))

# Database setup functions
def setup_database(db_path=DB_PATH):
    """Set up the SQLAlchemy database and create tables."""
    engine = create_engine(db_path)
    Base.metadata.create_all(engine)
    return engine

def get_session(db_path=DB_PATH):
    """Get a SQLAlchemy session for database operations."""
    engine = create_engine(db_path)
    Session = sessionmaker(bind=engine)
    return Session()

if __name__ == "__main__":
    # Set up the database
    engine = setup_database()
>>>>>>> 0865f632
<|MERGE_RESOLUTION|>--- conflicted
+++ resolved
@@ -1,15 +1,6 @@
-<<<<<<< HEAD
-from sqlalchemy import (REAL, Boolean, Column, DateTime, ForeignKey, Integer,
-                        String, Text)
-from sqlalchemy.ext.asyncio import AsyncSession, create_async_engine
-from sqlalchemy.orm import declarative_base, relationship, sessionmaker
-
-DATABASE_URL = "sqlite+aiosqlite:///medium_mining.db"  # Corrected database URL
-=======
 from sqlalchemy import create_engine, Column, Integer, String, Text, Float, ForeignKey
 from sqlalchemy.ext.declarative import declarative_base
 from sqlalchemy.orm import sessionmaker, relationship
->>>>>>> 0865f632
 
 DB_PATH = 'duckdb:///medium_articles.duckdb'  # Persistent storage
 Base = declarative_base()
@@ -18,7 +9,17 @@
     autocommit=False, autoflush=False, bind=async_engine, class_=AsyncSession
 )
 
-<<<<<<< HEAD
+# Define ORM models
+class Author(Base):
+    __tablename__ = 'authors'
+    id = Column(Integer, primary_key=True)
+    name = Column(String(100), unique=True, nullable=False)
+
+class Sitemap(Base):
+    __tablename__ = 'sitemaps'
+    id = Column(Integer, primary_key=True)
+    sitemap_url = Column(String(255), unique=True, nullable=False)
+    articles_count = Column(Integer)
 
 class URL(Base):
     __tablename__ = "urls"
@@ -26,51 +27,8 @@
     url = Column(String(255), unique=True, nullable=False)
     last_modified = Column(String(50))
     change_freq = Column(String(50))
-    priority = Column(REAL)
-    last_crawled = Column(DateTime)
-    crawl_status = Column(String(255))
-    sitemap_id = Column(Integer, ForeignKey("sitemaps.id"))  # Added foreign key
-
-    # Relationships
-    medium_article = relationship("MediumArticle", back_populates="article_url")
-    sitemap = relationship("Sitemap", back_populates="urls")
-
-    def __repr__(self):
-        return f"<URL(id={self.id}, url='{self.url}', last_modified='{self.last_modified}', change_freq='{self.change_freq}', priority={self.priority})>"
-
-    def __str__(self):
-        return self.__repr__()
-=======
-# Define ORM models
-class Author(Base):
-    __tablename__ = 'authors'
-    id = Column(Integer, primary_key=True)
-    name = Column(String(100), unique=True, nullable=False)
->>>>>>> 0865f632
-
-
-class Sitemap(Base):
-    __tablename__ = "sitemaps"
-    id = Column(Integer, primary_key=True)
-    sitemap_url = Column(String(255), unique=True, nullable=False)
-    articles_count = Column(Integer)
-
-<<<<<<< HEAD
-    def __repr__(self):
-        return f"<Sitemap(id={self.id}, sitemap_url='{self.sitemap_url}', articles_count={self.articles_count})>"
-
-    def __str__(self):
-        return self.__repr__()
-=======
-class URL(Base):
-    __tablename__ = 'urls'
-    id = Column(Integer, primary_key=True)
-    url = Column(String(255), unique=True, nullable=False)
-    last_modified = Column(String(50))
-    change_freq = Column(String(50))
     priority = Column(Float)
     sitemap_id = Column(Integer, ForeignKey('sitemaps.id'))
->>>>>>> 0865f632
 
 
 class MediumArticle(Base):
@@ -79,12 +37,8 @@
     url_id = Column(Integer, ForeignKey("urls.id"))
 
     title = Column(String(255), nullable=False)
-<<<<<<< HEAD
-    author_name = Column(String(100))
-=======
     author_id = Column(Integer, ForeignKey('authors.id'))
     url_id = Column(Integer, ForeignKey('urls.id'))
->>>>>>> 0865f632
     date_published = Column(String(50))
     date_modified = Column(String(50))
     description = Column(Text)
@@ -94,13 +48,6 @@
     comments_count = Column(Integer)
     tags = Column(String(255))
     full_article_text = Column(Text)
-<<<<<<< HEAD
-
-    # Relationships
-    article_url = relationship("URL", back_populates="medium_article")
-    comments = relationship("Comment", order_by="Comment.id", back_populates="article")
-=======
->>>>>>> 0865f632
 
 
 class Comment(Base):
@@ -109,30 +56,6 @@
     article_id = Column(Integer, ForeignKey("medium_articles.id"))
     username = Column(String(100))
     text = Column(Text)
-<<<<<<< HEAD
-    claps = Column(String(20))
-    full_html_text = Column(Text)
-    references_article = Column(Boolean)
-
-    article = relationship("MediumArticle", back_populates="comments")
-
-
-async def setup_database():
-    """Create the database and tables."""
-    async with async_engine.begin() as conn:
-        await conn.run_sync(Base.metadata.create_all)
-
-
-async def get_session():  # Changed to async
-    async with AsyncSessionLocal() as session:  # Use async context manager
-        yield session
-
-
-if __name__ == "__main__":
-    import asyncio
-
-    asyncio.run(setup_database())
-=======
     date_posted = Column(String(50))
 
 # Database setup functions
@@ -150,5 +73,4 @@
 
 if __name__ == "__main__":
     # Set up the database
-    engine = setup_database()
->>>>>>> 0865f632
+    engine = setup_database()