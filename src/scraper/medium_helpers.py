import json
import logging
import re
import signal
import threading
from datetime import datetime
from pprint import pprint
from typing import Any, Dict, List, Optional, Tuple

from playwright.sync_api import Page
from sqlalchemy import and_, func, or_
from sqlalchemy.orm import Session

from database.database import URL, Author, Comment, MediumArticle, Sitemap, get_session

logging.basicConfig(level=logging.INFO)
logger = logging.getLogger(__name__)


def fetch_random_urls(session: Session, count: int) -> List[Tuple[int, str]]:
    """
    Fetch random URLs from the database that match the specified criteria.

    Criteria:
    - URLs have not been scraped yet (last_crawled is None).
    - URLs are from sitemaps that contain "/posts/" in the URL.

    Args:
        session (Session): SQLAlchemy session object.
        count (int): Number of URLs to fetch.
    Returns:
        List[Tuple[int, str]]: List of tuples containing URL ID and URL.
    """

    query = (
        session.query(URL.id, URL.url)
        .join(URL.sitemap)
        .filter(
            or_(
                Sitemap.sitemap_url.like("%/posts/%"),
            )
        )
        .filter(
            URL.last_crawled.is_(None),
        )
        .order_by(URL.priority.desc())
        .limit(count)
    )

    logger.debug(f"Fetching {count} random URLs from database")

    return query.all()


def update_url_status(
    session: Session, url_id: int, success: bool, error: Optional[str] = None
) -> None:
    """
    Update the URL status in the database.
    Args:
        session (Session): SQLAlchemy session object.
        url_id (int): ID of the URL to update.
        success (bool): Whether the crawl was successful or not.
        error (Optional[str]): Optional error message if the crawl failed.
    """

    try:
        url = session.query(URL).filter(URL.id == url_id).first()
        if url:
            url.last_crawled = datetime.now()
            url.crawl_status = "Successful" if success else "Failed"
            if error:
                url.crawl_failure_reason = error
            session.commit()
            logger.debug(f"Updated URL {url_id} status: {success}")
    except Exception as e:
        session.rollback()
        logger.error(f"DB error for URL {url_id}: {e}")


def extract_text(page: Page) -> str:
    """
    Extract text from the article page.
    Args:
        page (Page): Playwright Page object.
    Returns:
        str: Extracted text from the article.
    """
    paragraphs = page.query_selector_all(
        "article p[data-selectable-paragraph]"
    ) or page.query_selector_all("article p")
    return "\n".join(p.inner_text() for p in paragraphs if p.inner_text())


def click_see_all_responses(page: Page, timeout: int = 1000) -> bool:
    """
    Click the "See all responses" button if it exists.
    Args:
        page (Page): Playwright Page object.
        timeout (int): Timeout for the click action.
    Returns:
        bool: True if the button was clicked, False otherwise.
    """
    try:
        page.wait_for_selector('button:has-text("See all responses")', timeout=timeout)
        button = page.query_selector('button:has-text("See all responses")')
        if button and button.is_visible():
            button.click(timeout=timeout)
            page.wait_for_load_state("load", timeout=timeout)
            return True
    except Exception as e:
        logger.debug(f"Failed to click responses button: {e}")
    return False


def scroll_to_load_comments(page: Page, max_scrolls: int = 100) -> None:
    """
    Scrolls down in the comment section until all comments are loaded or max_scrolls is reached.
    Args:
        page (Page): Playwright Page object.
        max_scrolls (int): Maximum number of scrolls to perform.
    """
    html = page.content()
    for _ in range(max_scrolls):
        try:
            page.evaluate(
                """
                () => {
                    const dialog = document.querySelector('div[role="dialog"]');
                    if (dialog) dialog.lastElementChild.firstElementChild.scrollBy(0, 20000);
                }
            """
            )
            page.wait_for_timeout(500)
            page.wait_for_load_state("load", timeout=5000)
            if page.content() == html:
                return
            html = page.content()
        except Exception as e:
            logger.warning(f"Scroll error on page {page.url}: {e}")
            return


def extract_comments(page: Page) -> List[Dict[str, Any]]:
    """
    Extract comments from the article page. This is dont by

    Args:
        page (Page): Playwright Page object.
    Returns:
        List[Dict[str, Any]]: List of dictionaries containing comment data.
    """
    comments = []
    for el in page.locator("xpath=//pre/ancestor::div[5]").all():
        if "l" not in el.evaluate(
            "(el) => el.parentElement.parentElement.classList.value"
        ):
            continue

        # TODO check that the author is handled correctly
        comment = {
            "references_article": el.locator("p[id^='embedded-quote']").count() > 0,
            "username": None,
            "author_name": None,
            "medium_username": None,
            "text": None,
            "claps": None,
            "full_html_text": el.inner_text(),
        }

        if authors := el.locator("a[href^='/@']").all():
            href = authors[0].get_attribute("href")
            username = href.split("?")[0].split("/")[1] if href else "Unknown"
            comment.update(username=username, medium_username=username)
            try:
                if (name := authors[0].inner_text().strip()) and name != username:
                    comment["author_name"] = name
            except:
                pass

        try:
            comment["text"] = el.evaluate(
                "(el) => el.firstElementChild.firstElementChild.firstElementChild.lastElementChild.previousElementSibling.innerText"
            )
            if claps := el.locator("div.pw-multi-vote-count").first:
                try:
                    comment["claps"] = int(claps.inner_text(timeout=500)) or 0
                except Exception as e:
                    comment["claps"] = 0
                    logger.debug(f"Failed to parse claps: {e}")
        except Exception as e:
            logger.debug(f"Error extracting comment text: {e}")

        comments.append(comment)
    return comments


def extract_recommendation_urls(page: Page) -> List[str]:
    """
    Extract recommendation URLs from the article page.
    Args:
        page (Page): Playwright Page object.
    Returns:
        List[str]: List of recommendation URLs.
    """
    urls = []
    if not (header := page.locator("h2", has_text="Recommended from Medium").first):
        return urls

    if not (container := header.locator("xpath=..")):
        return urls

    for article in container.locator('div[role="link"]').all():
        try:
            if url := (article.get_attribute("data-href") or ""):
                urls.append(url.split("?")[0])
        except:
            pass

    return urls


def extract_tags(page: Page) -> List[str]:
    """
    Extract tags from an article page.

    Args:
        page (Page): Playwright Page object.
    Returns:
        List[str]: List of tag strings.
    """
    tags = []
    try:
        for tag in page.query_selector_all('a[href*="/tag/"]') or []:
            try:
                if tag_text := tag.inner_text().strip():
                    tags.append(tag_text)
            except Exception as e:
                logger.warning(f"Failed to process tag: {e}")
    except Exception as e:
        logger.warning(f"Failed to extract tags: {e}")
    return tags


def get_or_create_author(
    session: Session, username: Optional[str] = None, medium_url: Optional[str] = None
) -> Author:
    """
    Get or create an author in the database.
    Args:
        session (Session): SQLAlchemy session object.
        username (str): User Name of the author.
        medium_url (Optional[str]): Medium URL of the author.
    Returns:
        Author: The author object.
    """
    assert username or medium_url, "Either username or medium_url must be provided"

    author = (
        session.query(Author)
        .filter(
            or_(
                and_(Author.username == username, Author.username.isnot(None)),
                and_(Author.medium_url == medium_url, Author.medium_url.isnot(None)),
            )
        )
        .first()
    )
    if not author:
        if not username:
<<<<<<< HEAD
            username_match = re.search(r"^https://([^/]+)\.medium\.com", medium_url)
            if username_match is not None:
                username = username_match.group(1)
        author = Author(username=username, medium_url=medium_url or f"https://medium.com/{username}")
=======
            username = re.search(r"^https://([^/]+)\.medium\.com", medium_url).group(1)
        author = Author(
            username=username, medium_url=medium_url or f"https://medium.com/{username}"
        )
>>>>>>> 68c01d82
        session.add(author)
        session.commit()
        logger.debug(f"Created new author: {author.username} ({author.medium_url})")
    else:
        logger.debug(f"Found existing author: {author.username} ({author.medium_url})")
    return author


def get_read_time(page: Page) -> Optional[int]:
    """
    Get the read time from the article page.
    Args:
        page (Page): Playwright Page object.
    Returns:
        Optional[int]: Read time in minutes, or None if not found.
    """
    try:
        read_time = page.query_selector("span[data-testid='storyReadTime']")
        if read_time:
            return int(read_time.inner_text().split()[0])
    except Exception as e:
        logger.debug(f"Error getting read time: {e}")
    return None


def get_claps(page: Page) -> Optional[int]:
    """
    Get the number of claps from the article page.
    Args:
        page (Page): Playwright Page object.
    Returns:
        Optional[int]: Number of claps, or None if not found.
    """
    if claps_element := page.query_selector("div.pw-multi-vote-count p"):
        try:
            claps_text = claps_element.inner_text()
            if "K" in claps_text:
                return int(float(claps_text.replace("K", "").strip()) * 1000)
            elif "M" in claps_text:
                return int(float(claps_text.replace("M", "").strip()) * 1000000)
            else:
                return int(claps_text.replace(",", "").strip())
        except ValueError:
            logger.debug("Failed to convert claps text to integer")
            return None


def is_paid_article(page: Page) -> bool:
    """
    Check if the article is a paid article.
    Args:
        page (Page): Playwright Page object.
    Returns:
        bool: True if the article is paid, False otherwise.
    """
    try:
        return page.query_selector("article.meteredContent") is not None
    except Exception as e:
        logger.debug(f"Error checking paid article: {e}")
        return False


def close_overlay(page: Page) -> None:
    """
    Close the overlay if it exists.
    Args:
        page (Page): Playwright Page object.
    """
    try:
        page.evaluate(
            """
            () => {
                const overlay = document.querySelector("button[aria-label='close']");
                if (overlay) overlay.click();
            }
            """
        )
    except Exception as e:
        logger.debug(f"Error closing overlay: {e}")


def extract_metadata(page: Page) -> Dict[str, Any]:
    """
    Extract metadata from the article page.
    Args:
        page (Page): Playwright Page object.
    Returns:
        Dict[str, Any]: Dictionary containing metadata.
    """

    if script := page.query_selector('script[type="application/ld+json"]'):
        json_data = json.loads(script.inner_text())
        article_data = {
            "type": json_data.get("@type"),
            "username": (
                re.search(r"@[^/]+", json_data.get("author", {}).get("url", "")).group(
                    0
                )
                if re.search(r"@[^/]+", json_data.get("author", {}).get("url", ""))
                else None
            ),
            "author_url": json_data.get("author", {}).get("url"),
            "date_created": json_data.get("dateCreated"),
            "date_modified": json_data.get("dateModified"),
            "date_published": json_data.get("datePublished"),
            "description": json_data.get("description"),
            "publisher_type": json_data.get("publisher", {}).get("@type"),
            "title": json_data.get("headline"),
        }
    else:
        logger.warning("No metadata script found on the page.")
        return {}

    return article_data


def persist_article_data(session: Session, url_id: int, page: Page) -> bool:
    try:
        close_overlay(page)

        metadata = extract_metadata(page)

        assert metadata.get("title"), "JSON metadata is empty"

        comments_count = None
        if click_see_all_responses(page):
            scroll_to_load_comments(page)
            comments = extract_comments(page)
            comments_count = len(comments)

        author = get_or_create_author(
            session,
            metadata.get("username"),
            metadata.get("author_url"),
        )

        tags = extract_tags(page)

        if not author:
            logger.warning("No author found for the article.")

        article = MediumArticle(
            url_id=url_id,
            title=metadata.get("title"),
            author_id=author.id if author else None,
            date_created=metadata.get("date_created"),
            date_modified=metadata.get("date_modified"),
            date_published=metadata.get("date_published"),
            description=metadata.get("description"),
            publisher_type=metadata.get("publisher_type"),
            is_free=not is_paid_article(page),
            claps=get_claps(page) or 0,
            comments_count=comments_count or 0,
            full_article_text=extract_text(page),
            read_time=get_read_time(page),
            type=metadata.get("type"),
            tags=tags,
        )

        session.add(article)
        session.commit()

        if comments_count is not None:
            for comment in comments:
                author = get_or_create_author(
                    session,
                    comment.get("username"),
                )
                comment_obj = Comment(
                    article_id=article.id,
                    author_id=author.id if author else None,
                    text=comment.get("text"),
                    full_text=comment.get("full_html_text"),
                    claps=comment.get("claps"),
                    references_article=comment.get("references_article"),
                )
                session.add(comment_obj)

        session.commit()

        recommendation_urls = extract_recommendation_urls(page)
        max_id = session.query(func.max(URL.id)).scalar()
        count = 0
        for url in recommendation_urls:
            if not session.query(URL).filter(URL.url == url).first():
                new_url_id = max_id + count + 1
                count += 1
                new_url = URL(id=new_url_id, url=url, found_on_url_id=url_id, priority=1.1)
                session.add(new_url)
                logger.debug(f"New URL added: {url}")
                logger.info(f"Inserted at id {new_url_id}: {url}")
            else:
                session.query(URL).filter(URL.url == url).update(
                    {"priority": URL.priority + 0.1}
                )

        session.commit()

        return True

    except Exception as e:
        session.rollback()
        logger.error(f"Failed to persist article data: {e}")
        return False


def verify_its_an_article(page: Page) -> bool:
    """
    Verify if the page is an article.
    Args:
        page (Page): Playwright Page object.
    Returns:
        bool: True if the page is an article, False otherwise.
    """
    try:
        return page.query_selector("span[data-testid='storyReadTime']") is not None
    except Exception as e:
        logger.debug(f"Error verifying article: {e}")
        return False


def setup_signal_handlers(shutdown_event: threading.Event) -> None:
    """
    Set up signal handlers for graceful shutdown.
    Args:
        shutdown_event (threading.Event): Event to signal shutdown.
    """

    def handler(sig, frame):
        shutdown_event.set()

    signal.signal(signal.SIGINT, handler)
    signal.signal(signal.SIGTERM, handler)


if __name__ == "__main__":
    from playwright.sync_api import sync_playwright

    with sync_playwright() as p:
        session = get_session()
        # mobile
        browser = p.chromium.launch(headless=False)
        context = browser.new_context(
            viewport={"width": 375, "height": 812},
            user_agent="Mozilla/5.0 (iPhone; CPU iPhone OS 16_4 like Mac OS X) AppleWebKit/605.1.15 (KHTML, like Gecko) Version/16.4 Mobile/15E148 Safari/604.1",
        )
        page = context.new_page()
        page.goto("https://medium.com/comsystoreply/angular-elements-569025b65c69")
        page.wait_for_load_state("domcontentloaded")
        page.wait_for_timeout(1000)

        assert verify_its_an_article(page) is True

        # test functions
        assert extract_text(page)
        assert len(extract_tags(page)) > 0
        assert len(extract_recommendation_urls(page)) == 6
        assert get_read_time(page) is not None

        metadata = extract_metadata(page)
        assert len(metadata.keys()) > 0
        assert "title" in metadata

        author = metadata.get("username")
        assert author is not None

        # test persist_article_data
        assert persist_article_data(session, 1, page) is True

        # negtive example for verify_its_an_article
        page.goto("https://medium.com/@kevinchisholm")
        page.wait_for_load_state("domcontentloaded")
        page.wait_for_timeout(1000)
        assert verify_its_an_article(page) is False

        # close
        page.close()
        browser.close()

    session.close()<|MERGE_RESOLUTION|>--- conflicted
+++ resolved
@@ -268,17 +268,10 @@
     )
     if not author:
         if not username:
-<<<<<<< HEAD
             username_match = re.search(r"^https://([^/]+)\.medium\.com", medium_url)
             if username_match is not None:
                 username = username_match.group(1)
         author = Author(username=username, medium_url=medium_url or f"https://medium.com/{username}")
-=======
-            username = re.search(r"^https://([^/]+)\.medium\.com", medium_url).group(1)
-        author = Author(
-            username=username, medium_url=medium_url or f"https://medium.com/{username}"
-        )
->>>>>>> 68c01d82
         session.add(author)
         session.commit()
         logger.debug(f"Created new author: {author.username} ({author.medium_url})")
